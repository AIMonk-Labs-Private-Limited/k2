--- conflicted
+++ resolved
@@ -29,13 +29,8 @@
   # anywhere you like)
   if(EXISTS "/star-fj/fangjun/download/github/cub-1.15.0.tar.gz")
     set(cub_URL  "file:///star-fj/fangjun/download/github/cub-1.15.0.tar.gz")
-<<<<<<< HEAD
-  elseif(EXISTS "/star-fj/fangjun/tmp/cub-1.15.0.tar.gz")
-    set(cub_URL  "file:///star-fj/fangjun/tmp/cub-1.15.0.tar.gz")
-=======
   elseif(EXISTS "/tmp/cub-1.15.0.tar.gz")
     set(cub_URL  "file:///tmp/cub-1.15.0.tar.gz")
->>>>>>> 4ad0afaa
   endif()
 
   FetchContent_Declare(cub
