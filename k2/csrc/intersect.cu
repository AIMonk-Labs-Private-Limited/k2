/**
 * @brief
 * intersect
 *
 * @copyright
 * Copyright (c)  2020  Xiaomi Corporation (authors: Daniel Povey)
 *
 * @copyright
 * See LICENSE for clarification regarding multiple authors
 */

#include <limits>
#include <vector>

#include "k2/csrc/array_ops.h"
#include "k2/csrc/fsa_algo.h"
#include "k2/csrc/fsa_utils.h"
#include "k2/csrc/hash.h"
#include "k2/csrc/macros.h"
#include "k2/csrc/ragged_ops.h"

namespace k2 {

namespace intersect_internal {

struct StateInfo {
  // the state_idx01 in a_fsas_.
  int32_t a_fsas_state_idx01;
  // the state_idx01 in b_fsas_.
  int32_t b_fsas_state_idx01;
};

struct ArcInfo {
  int32_t src_ostate;    // source state-index which is index into states_.
  int32_t dest_ostate;   // dest state-index which is index into states_.
  int32_t a_arc_idx012;  // The idx012 of the source arc in a_fsas_.
  int32_t b_arc_idx012;  // The idx012 of the source arc in b_fsas_.
  // Note: other fields, e.g. the label and score, can be worked
  // out from the arc-indexes.
};

/*
static std::ostream &operator<<(std::ostream &os, const StateInfo &s) {
  os << "StateInfo{" << s.a_fsas_state_idx01 << ","
     << s.b_fsas_state_idx01 << "}";
  return os;
}

static std::ostream &operator<<(std::ostream &os, const ArcInfo &a) {
  os << "ArcInfo{" << a.src_ostate << "," << a.dest_ostate << ","
     << a.a_arc_idx012 << "," << a.b_arc_idx012 << "}";
  return os;
}
*/


}  // namespace intersect_internal

using namespace intersect_internal;  // NOLINT

/*
   Intersection (a.k.a. composition) that corresponds to decoding for
   speech recognition-type tasks.

   Can use either different decoding graphs (one per acoustic sequence) or a
   shared graph.

   How to use this object:
       Construct it
       Call Intersect()
       Call FormatOutput()
*/
class DeviceIntersector {
 public:
  /**
     This object does intersection on device (the general case, but without treating
     epsilons specially)

       @param [in] a_fsas  An FsaVec (3 axes), must be valid.  Caution: in future,
                           we may require that it be arc-sorted.
       @param [in] b_fsas  An FsaVec (3 axes), must be valid.
       @param [in] b_to_a_map  Map from fsa-index in b_fsas to the index of the FSA
                           in a_fsas that we want to intersect it with.

     Does not fully check its args (see wrapping code).  After constructing this object,
     call Intersect() and then FormatOutput().
   */
  DeviceIntersector(FsaVec &a_fsas, FsaVec &b_fsas,
                    const Array1<int32_t> &b_to_a_map):
      c_(a_fsas.Context()),
      a_fsas_(a_fsas),
      b_fsas_(b_fsas),
      b_to_a_map_(b_to_a_map),
      b_state_bits_(2 + HighestBitSet(b_fsas_.TotSize(1))),
      key_bits_(b_state_bits_ + 2 + HighestBitSet(a_fsas_.shape.MaxSize(1))) {

    if (key_bits_ < 32)  // TEMP!!
      key_bits_ = 32;

    // We may want to tune this hash size eventually.
    // Note: the hash size
    int32_t hash_size = 4 * RoundUpToNearestPowerOfTwo(b_fsas.NumElements()),
        min_hash_size = 1 << 16;
    if (hash_size < min_hash_size)
      hash_size = min_hash_size;
    // caution: also use hash_size in FirstIter() as default size of various arrays.
    state_pair_to_state_ = Hash(c_, hash_size);

    K2_CHECK(c_->IsCompatible(*b_fsas.Context()));
    K2_CHECK(c_->IsCompatible(*b_to_a_map.Context()));
  }


  void FirstIter() {
    int32_t initial_size = state_pair_to_state_.NumBuckets();
    arcs_row_ids_ = Array1<int32_t>(c_, initial_size);
    arcs_row_ids_.Resize(0, true);
    arcs_ = Array1<ArcInfo>(c_, initial_size);
    arcs_.Resize(0, true);

    int32_t num_fsas = b_fsas_.Dim0();

    states_ = Array1<StateInfo>(c_, initial_size);

    Renumbering renumber_initial_states(c_, num_fsas);

    char *keep_initial_states = renumber_initial_states.Keep().Data();

    const int32_t *b_fsas_row_splits1_data = b_fsas_.RowSplits(1).Data(),
                          *b_to_a_map_data = b_to_a_map_.Data(),
                 *a_fsas_row_splits1_data = a_fsas_.RowSplits(1).Data();

    K2_EVAL(c_, num_fsas, lambda_set_keep, (int32_t i) -> void {
        int nonempty_b = b_fsas_row_splits1_data[i+1] > b_fsas_row_splits1_data[i],
                   i_a = b_to_a_map_data[i],
            nonempty_a = a_fsas_row_splits1_data[i_a+1] > a_fsas_row_splits1_data[i_a];
        keep_initial_states[i] = (char)(nonempty_a & nonempty_b);
      });
    int32_t num_initial_states = renumber_initial_states.New2Old().Dim();

    states_.Resize(num_initial_states, true);
    final_states_ = Array1<StateInfo>(c_, num_initial_states);

    StateInfo *states_data = states_.Data(),
        *final_states_data = final_states_.Data();
    const int32_t *new2old_data = renumber_initial_states.New2Old().Data();
    K2_EVAL(c_, num_initial_states, lambda_set_state_info, (int32_t new_i) -> void {
        int32_t b_idx0 = new2old_data[new_i],
               b_idx01 = b_fsas_row_splits1_data[b_idx0],
                a_idx0 = b_to_a_map_data[b_idx0],
               a_idx01 = a_fsas_row_splits1_data[a_idx0];
        StateInfo info;
        info.a_fsas_state_idx01 = a_idx01;
        info.b_fsas_state_idx01 = b_idx01;
        states_data[new_i] = info;

        // now set final-state info.
        info.a_fsas_state_idx01 = a_fsas_row_splits1_data[a_idx0 + 1] - 1;
        info.b_fsas_state_idx01 = b_fsas_row_splits1_data[b_idx0 + 1] - 1;
        final_states_data[new_i] = info;
      });

    iter_to_state_row_splits_cpu_.reserve(128);
    iter_to_state_row_splits_cpu_.push_back(0);
    iter_to_state_row_splits_cpu_.push_back(num_initial_states);
  }


  /*
    Adds the StateInfo for the final-states to the states_ array.
  */
  void LastIter() {
    int32_t num_final_states = final_states_.Dim();
    int32_t cur_num_states = states_.Dim(),
            tot_num_states = cur_num_states + num_final_states;
    states_.Resize(tot_num_states);
    Array1<StateInfo> dest = states_.Arange(cur_num_states,
                                            tot_num_states);
    Assign(final_states_, &dest);
    K2_CHECK_EQ(cur_num_states, iter_to_state_row_splits_cpu_.back());  // Remove this line.
    iter_to_state_row_splits_cpu_.push_back(tot_num_states);
  }

  /* Does the main work of intersection/composition, but doesn't produce any
     output; the output is provided when you call FormatOutput(). */
  void Intersect() {
    NVTX_RANGE(K2_FUNC);

    FirstIter();
    Forward();
    LastIter();
  }


  /*
    Creates and returns a ragged array indexed [fsa][state][arc],
    containing the result of intersection.  (Note: we don't guarantee that
    all states are coaccessible (i.e. can reach the end); if that might be
    an issue in your case, you can call Connect() afterward.

         @param [out] arc_map_a_out  If non-NULL, the map from (arc-index of
                                  returned FsaVec) to (arc-index in a_fsas_)
                                  will be written to here.
         @param [out] arc_map_b_out  If non-NULL, the map from (arc-index of
                                  returned FsaVec) to (arc-index in b_fsas_)
                                  will be written to here.
         @return  Returns a FsaVec that is the composed result.  It may
                  contain states and/or arcs that are not co-accessible.
   */
  FsaVec FormatOutput(Array1<int32_t> *arc_map_a_out,
                      Array1<int32_t> *arc_map_b_out) {
    NVTX_RANGE(K2_FUNC);

    int32_t num_states = iter_to_state_row_splits_cpu_.back(),
             num_iters = iter_to_state_row_splits_cpu_.size() - 1,
              num_fsas = b_fsas_.Dim0();
    Array1<int32_t> row_splits1(c_, iter_to_state_row_splits_cpu_),
        row_ids1(c_, num_states);
    RowSplitsToRowIds(row_splits1, &row_ids1);

    const int32_t *b_fsas_row_ids1_data = b_fsas_.RowIds(1).Data();
    int32_t *row_ids1_data = row_ids1.Data();
    StateInfo *states_data = states_.Data();
    K2_CHECK_EQ(num_states, states_.Dim());

    /*
      currently, row_ids1 maps from state-index (in states_) to iteration
      index 0 <= t < num_iters.  We next modify it so it maps from state to
      a number that encodes (iter, FSA-index), i.e. we modify it from
           iter  ->  iter * num_fsas + fsa_idx0.
      Later we'll reorder the rows so that each FSA has all its states
      together.
    */
    K2_EVAL(c_, num_states, lambda_modify_row_ids, (int32_t i) -> void {
        int32_t iter = row_ids1_data[i];
        StateInfo info = states_data[i];
        // note: the FSA-index of the output is the same as that in b_fsas_,
        // but not necessarily in a_fsas_, thanks to b_to_a_map_.
        int32_t fsa_idx0 = b_fsas_row_ids1_data[info.b_fsas_state_idx01],
              new_row_id = iter * num_fsas + fsa_idx0;
        K2_DCHECK_LT(static_cast<uint32_t>(fsa_idx0),
                     static_cast<uint32_t>(num_fsas));
        row_ids1_data[i] = new_row_id;
    });

    Array1<int32_t> row_ids2(row_ids1),  // we'll later interpret this as the 2nd
                                         // level's row-ids.
        row_splits2(c_, num_iters * num_fsas + 1);
    RowIdsToRowSplits(row_ids2, &row_splits2);

    // We'll use 'fsaiter_new2old' to effectively transpose two axes, the
    // iteration and FSA axes.  We want the FSA to be the more-slowly-varying
    // index, so we can have all states for FSA 0 first.
    Array1<int32_t> fsaiter_new2old(c_, num_iters * num_fsas);
    int32_t *fsaiter_new2old_data = fsaiter_new2old.Data();
    K2_EVAL(c_, num_iters * num_fsas, lambda_set_reordering, (int32_t i) -> void {
        int32_t fsa_idx = i / num_iters,
               iter_idx = i % num_iters;
        int32_t old_i = iter_idx * num_fsas + fsa_idx;
        fsaiter_new2old_data[i] = old_i;
      });

    Array1<int32_t> &row_ids3(arcs_row_ids_);
    Array1<int32_t> row_splits3(c_, num_states + 1);
    RowIdsToRowSplits(row_ids3, &row_splits3);

    RaggedShape layer2 = RaggedShape2(&row_splits2, &row_ids2, -1),
                layer3 = RaggedShape2(&row_splits3, &row_ids3, -1);

    Array1<int32_t> states_new2old, arcs_new2old;
    RaggedShape layer2_new = Index(layer2, fsaiter_new2old,
                                   &states_new2old),
                layer3_new = Index(layer3, states_new2old,
                                   &arcs_new2old);

    RaggedShape layer1_new = RegularRaggedShape(c_, num_fsas, num_iters);

    // We remove axis 1, which represents 'iteration-index' (this is not
    // something the user needs to know or care about).
    RaggedShape temp = ComposeRaggedShapes3(layer1_new, layer2_new, layer3_new);
    RaggedShape ans_shape = RemoveAxis(temp, 1);

    int32_t num_arcs = arcs_.Dim();
    K2_CHECK_EQ(ans_shape.NumElements(), num_arcs);

    Array1<Arc> ans_values(c_, num_arcs);

    int32_t *arc_map_a_data = nullptr,
            *arc_map_b_data = nullptr;
    if (arc_map_a_out) {
      *arc_map_a_out = Array1<int32_t>(c_, num_arcs);
      arc_map_a_data = arc_map_a_out->Data();
    }
    if (arc_map_b_out) {
      *arc_map_b_out = Array1<int32_t>(c_, num_arcs);
      arc_map_b_data = arc_map_b_out->Data();
    }

    Array1<int32_t> states_old2new = InvertPermutation(states_new2old);

    ArcInfo *arc_info_data = arcs_.Data();
    const Arc *a_arcs_data = a_fsas_.values.Data(),
              *b_arcs_data = b_fsas_.values.Data();
    Arc *arcs_out_data = ans_values.Data();
    const int32_t *arcs_new2old_data = arcs_new2old.Data(),
                *states_new2old_data = states_new2old.Data(),
                *states_old2new_data = states_old2new.Data();

    const int32_t *ans_shape_row_ids2 = ans_shape.RowIds(2).Data(),
                  *ans_shape_row_ids1 = ans_shape.RowIds(1).Data(),
               *ans_shape_row_splits1 = ans_shape.RowSplits(1).Data();

    // arc_idx012 here is w.r.t. ans_shape that currently has axes, indexed
    // [fsa][state][arc].
    K2_EVAL(c_, num_arcs, lambda_set_output_data, (int32_t new_arc_idx012) -> void {
        int32_t new_src_state_idx01 = ans_shape_row_ids2[new_arc_idx012],
                     old_arc_idx012 = arcs_new2old_data[new_arc_idx012],
                old_src_state_idx01 = states_new2old_data[new_src_state_idx01];

        ArcInfo info = arc_info_data[old_arc_idx012];
        K2_CHECK_EQ(old_src_state_idx01, info.src_ostate);
        int32_t fsa_idx0 = ans_shape_row_ids1[new_src_state_idx01];
        int32_t dest_state_idx01;
        if (info.dest_ostate >= 0) {
          dest_state_idx01 = states_old2new_data[info.dest_ostate];
        } else {
          dest_state_idx01 = ans_shape_row_splits1[fsa_idx0 + 1] - 1;
        }
        int32_t fsa_idx0x = ans_shape_row_splits1[fsa_idx0],
          dest_state_idx1 = dest_state_idx01 - fsa_idx0x,
           src_state_idx1 = new_src_state_idx01 - fsa_idx0x;

        Arc a_arc = a_arcs_data[info.a_arc_idx012],
            b_arc = b_arcs_data[info.b_arc_idx012];
        if (arc_map_a_data) arc_map_a_data[new_arc_idx012] = info.a_arc_idx012;
        if (arc_map_b_data) arc_map_b_data[new_arc_idx012] = info.b_arc_idx012;

        Arc out_arc;
        out_arc.src_state = src_state_idx1;
        out_arc.dest_state = dest_state_idx1;
        K2_CHECK_EQ(a_arc.label, b_arc.label);
        out_arc.label = a_arc.label;
        out_arc.score = a_arc.score + b_arc.score;
        arcs_out_data[new_arc_idx012] = out_arc;
      });

    return Ragged<Arc>(ans_shape, ans_values);
  }

  void Forward() {
    NVTX_RANGE(K2_FUNC);
    for (int32_t t = 0; ; t++) {
      NVTX_RANGE("LoopT");

      if (states_.Dim() * 4 > state_pair_to_state_.NumBuckets()) {
        // enlarge hash..
        state_pair_to_state_.Resize(state_pair_to_state_.NumBuckets() * 2,
                                    key_bits_);
      }

      K2_CHECK_EQ(t + 2, int32_t(iter_to_state_row_splits_cpu_.size()));

      int32_t state_begin = iter_to_state_row_splits_cpu_[t],
          state_end = iter_to_state_row_splits_cpu_[t + 1],
          num_states = state_end - state_begin;

      if (num_states == 0) {
        // It saves a little processing later to remove the last, empty,
        // iteration-index.
        iter_to_state_row_splits_cpu_.pop_back();
        break;  // Nothing left to process.
      }

      // We need to process output-states numbered state_begin..state_end-1.

      // Row 0 of num_arcs will contain the num_arcs leaving each state
      // in b in this batch; row 1 will contain (num_arcs in a * num_arcs in b).
      // If the total of row 1 is small enough and we're using the device,
      // we'll process all pairs of arcs; otherwise we'll do a logarithmic
      // search.
      Array2<int32_t> num_arcs(c_, 2, num_states + 1);

      auto num_arcs_acc = num_arcs.Accessor();
      StateInfo *states_data = states_.Data();
      const int32_t *a_fsas_row_splits2_data = a_fsas_.RowSplits(2).Data(),
          *b_fsas_row_splits2_data = b_fsas_.RowSplits(2).Data();

      K2_EVAL(c_, num_states, lambda_find_num_arcs, (int32_t i) -> void {
        int32_t state_idx = state_begin + i;
        StateInfo info = states_data[state_idx];
        int32_t b_fsas_state_idx01 = info.b_fsas_state_idx01,
            b_start_arc = b_fsas_row_splits2_data[b_fsas_state_idx01],
            b_end_arc =  b_fsas_row_splits2_data[b_fsas_state_idx01 + 1],
            b_num_arcs = b_end_arc - b_start_arc;
        num_arcs_acc(0, i) = b_num_arcs;
        int32_t a_fsas_state_idx01 = info.a_fsas_state_idx01,
            a_start_arc = a_fsas_row_splits2_data[a_fsas_state_idx01],
            a_end_arc =  a_fsas_row_splits2_data[a_fsas_state_idx01 + 1],
            a_num_arcs = a_end_arc - a_start_arc;
        num_arcs_acc(1, i) = b_num_arcs * a_num_arcs;
        });

      Array1<int32_t> row_splits_ab = num_arcs.Row(1),
                         num_arcs_b = num_arcs.Row(0);
      ExclusiveSum(row_splits_ab, &row_splits_ab);

      // tot_ab is total of (num-arcs from state a * num-arcs from state b).
      int32_t tot_ab = row_splits_ab[num_states],
              cutoff = 1 << 30;  // Eventually I'll make cutoff smaller, like 16384,
                           // and implement the other branch.

      const Arc *a_arcs_data = a_fsas_.values.Data(),
          *b_arcs_data = b_fsas_.values.Data();

      int32_t key_bits = key_bits_, b_state_bits = b_state_bits_,
          value_bits = 64 - key_bits;

      // `value_max` is the limit for how large values in the hash can be.
      uint64_t value_max = ((uint64_t)1) << value_bits;
      auto state_pair_to_state_acc =
          state_pair_to_state_.GetGenericAccessor(key_bits);

      K2_CHECK_GT(value_max, (uint64_t)tot_ab) << "Problem size too large "
          "for hash table... redesign or reduce problem size.";

      if (tot_ab < cutoff) {
        Array1<int32_t> row_ids_ab(c_, tot_ab);
        RowSplitsToRowIds(row_splits_ab, &row_ids_ab);

        const int32_t *row_ids_ab_data = row_ids_ab.Data(),
                   *row_splits_ab_data = row_splits_ab.Data(),
                      *num_arcs_b_data = num_arcs_b.Data();

        const int32_t *b_fsas_row_ids1_data = b_fsas_.RowIds(1).Data();

        // arcs_newstates_renumbering serves two purposes:
        //  - we'll keep some subset of the `tot_ab` arcs.
        //  - some subset of the dest-states of those arcs will be "new" dest-states
        //    that need to be assigned a state-id.
        // To avoid sequential kernels for computing Old2New() and computing New2Old(),
        // we combine those two renumberings into one.
        Renumbering arcs_newstates_renumbering(c_, tot_ab * 2);
        char *keep_arc_data = arcs_newstates_renumbering.Keep().Data(),
            *new_dest_state_data = keep_arc_data + tot_ab;
        const int32_t *a_fsas_row_splits2 = a_fsas_.RowSplits(2).Data(),
                      *b_fsas_row_splits2 = b_fsas_.RowSplits(2).Data();

        K2_EVAL(c_, tot_ab, lambda_set_keep_arc_newstate, (int32_t i) -> void {
          // state_i is the index into the block of ostates that we're
          // processing, the actual state index is state_i + state_begin.
          int32_t state_i = row_ids_ab_data[i],
              // arc_pair_idx encodes a_arc_idx2 and b_arc_idx2
              arc_pair_idx = i - row_splits_ab_data[state_i],
              state_idx = state_i + state_begin;
          StateInfo sinfo = states_data[state_idx];
          int32_t num_arcs_b = num_arcs_b_data[state_i],
              a_arc_idx2 = arc_pair_idx / num_arcs_b,
              b_arc_idx2 = arc_pair_idx % num_arcs_b;
          // the idx2's above are w.r.t. a_fsas_ and b_fsas_.
          int32_t a_arc_idx01x = a_fsas_row_splits2[sinfo.a_fsas_state_idx01],
              b_arc_idx01x = b_fsas_row_splits2[sinfo.b_fsas_state_idx01],
              a_arc_idx012 = a_arc_idx01x + a_arc_idx2,
              b_arc_idx012 = b_arc_idx01x + b_arc_idx2;
          // Not treating epsilons specially here, see documentation for
          // IntersectDevice() in [currently] fsa_algo.h.
          int keep_arc = (a_arcs_data[a_arc_idx012].label ==
                          b_arcs_data[b_arc_idx012].label);
          keep_arc_data[i] = (char)keep_arc;
          int new_dest_state = 0;
          if (keep_arc && a_arcs_data[a_arc_idx012].label != -1) {
            // investigate whether the dest-state is new (not currently allocated
            // a state-id).  We don't allocate ids for the final-state, so skip this
            // if label is -1.

            int32_t b_dest_state_idx1 = b_arcs_data[b_arc_idx012].dest_state,
                b_dest_state_idx01 = b_dest_state_idx1 + sinfo.b_fsas_state_idx01 -
                                     b_arcs_data[b_arc_idx012].src_state,
                a_dest_state_idx1 = a_arcs_data[a_arc_idx012].dest_state;
            uint64_t hash_key = (((uint64_t)a_dest_state_idx1) << b_state_bits) |
                   b_dest_state_idx01, hash_value = i;
            // If it was successfully inserted, then this arc is assigned
            // responsibility for creating the state-id for its destination
            // state.
            if (state_pair_to_state_acc.Insert(hash_key, hash_value)) {
              new_dest_state = 1;
            }
          }
          new_dest_state_data[i] = (char)new_dest_state;
        });

        // When reading the code below, remember this code is a little unusual
        // because we have combined the renumberings for arcs and new-states
        // into one.
        int32_t num_kept_arcs = arcs_newstates_renumbering.Old2New(true)[tot_ab],
                 num_kept_tot = arcs_newstates_renumbering.New2Old().Dim(),
              num_kept_states = num_kept_tot - num_kept_arcs;

        int32_t next_state_end = state_end + num_kept_states;
        iter_to_state_row_splits_cpu_.push_back(next_state_end);
        states_.Resize(next_state_end);  // Note: this Resize() won't actually reallocate each time.
        states_data = states_.Data();  // In case it changed (unlikely)

        Array1<int32_t> states_new2old =
            arcs_newstates_renumbering.New2Old().Arange(num_kept_arcs, num_kept_tot);
        const int32_t *states_new2old_data = states_new2old.Data(),
            *b_to_a_map_data = b_to_a_map_.Data(),
            *a_fsas_row_splits1_data = a_fsas_.RowSplits(1).Data();

        // set new elements of `states_data`, setting up the StateInfo on the next
        // frame and setting the state indexes in the hash (to be looked up when
        // creating the arcs.
        K2_EVAL(c_, num_kept_states, lambda_set_states_data, (int32_t i) -> void {
          // the reason for the "- tot_ab" is that this was in the second half of
          // the array of 'kept' of size tot_ab * 2.
          int32_t arc_i = states_new2old_data[i] - tot_ab;

          // The code below repeats what we did when processing arcs in the
          // previous lambda (now just for a small subset of arcs).

          // src_state_i is the index into the block of ostates that we're
          // processing, the actual state index is state_i + state_begin.
          int32_t src_state_i = row_ids_ab_data[arc_i],
              // arc_pair_idx encodes a_arc_idx2 and b_arc_idx2
              arc_pair_idx = arc_i - row_splits_ab_data[src_state_i],
             src_state_idx = src_state_i + state_begin;
          StateInfo src_sinfo = states_data[src_state_idx];
          int32_t num_arcs_b = num_arcs_b_data[src_state_i],
              a_arc_idx2 = arc_pair_idx / num_arcs_b,
              b_arc_idx2 = arc_pair_idx % num_arcs_b;
          // the idx2's above are w.r.t. a_fsas_ and b_fsas_.
          int32_t a_arc_idx01x = a_fsas_row_splits2[src_sinfo.a_fsas_state_idx01],
              b_arc_idx01x = b_fsas_row_splits2[src_sinfo.b_fsas_state_idx01],
              a_arc_idx012 = a_arc_idx01x + a_arc_idx2,
              b_arc_idx012 = b_arc_idx01x + b_arc_idx2;
          Arc b_arc = b_arcs_data[b_arc_idx012],
              a_arc = a_arcs_data[a_arc_idx012];
          K2_DCHECK_EQ(a_arc.label, b_arc.label);

          int32_t b_dest_state_idx1 = b_arcs_data[b_arc_idx012].dest_state,
                b_dest_state_idx01 = b_dest_state_idx1 + src_sinfo.b_fsas_state_idx01 -
                                     b_arcs_data[b_arc_idx012].src_state,
                b_fsa_idx0 = b_fsas_row_ids1_data[b_dest_state_idx01],
              a_dest_state_idx1 = a_arcs_data[a_arc_idx012].dest_state,
              a_dest_state_idx01 = a_fsas_row_splits1_data[b_to_a_map_data[b_fsa_idx0]] +
                    a_dest_state_idx1;
          uint64_t hash_key = (((uint64_t)a_dest_state_idx1) << b_state_bits) |
              b_dest_state_idx01;
          uint64_t value, *key_value_location = nullptr;
          bool ans = state_pair_to_state_acc.Find(hash_key, &value,
                                                  &key_value_location);
<<<<<<< HEAD
          K2_CHECK(ans);
          K2_CHECK_EQ(static_cast<int32_t>(value), arc_i);
=======
          K2_DCHECK(ans);
          K2_DCHECK_EQ(value, (uint64_t)arc_i);
>>>>>>> d209894e
          int32_t dest_state_idx = state_end + i;
          state_pair_to_state_acc.SetValue(key_value_location, hash_key,
                                             (uint64_t)dest_state_idx);

          StateInfo dest_sinfo;
          dest_sinfo.a_fsas_state_idx01 = a_dest_state_idx01;
          dest_sinfo.b_fsas_state_idx01 = b_dest_state_idx01;
          states_data[dest_state_idx] = dest_sinfo;
        });

        int32_t old_num_arcs = arcs_.Dim(),
            new_num_arcs = old_num_arcs + num_kept_arcs;
        if (static_cast<uint64_t>(tot_ab) >= value_max ||
            static_cast<uint64_t>(next_state_end) >= value_max) {
          K2_LOG(FATAL) << "Problem size is too large for this code: b_state_bits="
                        << b_state_bits_ << ", key_bits=" << key_bits_
                        << ", value_bits=" << value_bits
                        << ", value_max=" << value_max
                        << ", tot_ab=" << tot_ab
                        << ", next_state_end=" << next_state_end;
        }

        arcs_.Resize(new_num_arcs);
        arcs_row_ids_.Resize(new_num_arcs);
        ArcInfo *arcs_data = arcs_.Data();
        int32_t *arcs_row_ids_data = arcs_row_ids_.Data();

        const int32_t *arcs_new2old_data =
            arcs_newstates_renumbering.New2Old().Data();

        K2_EVAL(c_, num_kept_arcs, lambda_set_arc_info, (int32_t new_arc_i) -> void {
          // 0 <= old_arc_i < tot_ab.
          int32_t old_arc_i = arcs_new2old_data[new_arc_i];

          // The code below repeats what we did when processing arcs in the
          // previous lambdas (we do this for all arcs that were kept).

          // src_state_i is the index into the block of ostates that we're
          // processing, the actual state index is src_state_i + state_begin.
          int32_t src_state_i = row_ids_ab_data[old_arc_i];
          // arc_pair_idx encodes a_arc_idx2 and b_arc_idx2
          int32_t arc_pair_idx = old_arc_i - row_splits_ab_data[src_state_i],
              src_state_idx = src_state_i + state_begin;
          StateInfo src_sinfo = states_data[src_state_idx];
          int32_t num_arcs_b = num_arcs_b_data[src_state_i],
              a_arc_idx2 = arc_pair_idx / num_arcs_b,
              b_arc_idx2 = arc_pair_idx % num_arcs_b;
          // the idx2's above are w.r.t. a_fsas_ and b_fsas_.
          int32_t a_arc_idx01x = a_fsas_row_splits2[src_sinfo.a_fsas_state_idx01],
              b_arc_idx01x = b_fsas_row_splits2[src_sinfo.b_fsas_state_idx01],
              a_arc_idx012 = a_arc_idx01x + a_arc_idx2,
              b_arc_idx012 = b_arc_idx01x + b_arc_idx2;
          Arc b_arc = b_arcs_data[b_arc_idx012],
              a_arc = a_arcs_data[a_arc_idx012];
          K2_DCHECK_EQ(a_arc.label, b_arc.label);

          int32_t dest_state_idx = -1;
          if (a_arc.label != -1) {
            int32_t b_dest_state_idx1 = b_arcs_data[b_arc_idx012].dest_state,
                b_dest_state_idx01 = b_dest_state_idx1 + src_sinfo.b_fsas_state_idx01 -
                                     b_arcs_data[b_arc_idx012].src_state,
              a_dest_state_idx1 = a_arcs_data[a_arc_idx012].dest_state;
            uint64_t hash_key = (((uint64_t)a_dest_state_idx1) << b_state_bits) +
                b_dest_state_idx01;

            uint64_t value = 0;
            bool ans = state_pair_to_state_acc.Find(hash_key, &value);
            dest_state_idx = static_cast<uint32_t>(value);
          }  // else leave it at -1, it's a final-state and we allocate their
             // state-ids at the end.

          ArcInfo info;
          info.src_ostate = src_state_idx;
          info.dest_ostate = dest_state_idx;
          info.a_arc_idx012 = a_arc_idx012;
          info.b_arc_idx012 = b_arc_idx012;
          arcs_data[old_num_arcs + new_arc_i] = info;
          arcs_row_ids_data[old_num_arcs + new_arc_i] = src_state_idx;
        });
      } else {
        ExclusiveSum(num_arcs, &num_arcs, 1);  // sum
        // Plan to implement binary search here at some point, to get arc ranges...
        K2_LOG(FATAL) << "Not implemented yet, see code..";
      }
    }
  }

  ~DeviceIntersector() {
    // Prevent crash in destructor of hash (at exit, it still contains values, by design).
    state_pair_to_state_.Destroy();
  }


  ContextPtr c_;
  FsaVec a_fsas_;  // a_fsas_: decoding graphs
                   // Note: a_fsas_ has 3 axes.

  FsaVec b_fsas_;

  // map from fsa-index in b_fsas_ to the fsa-index in a_fsas_ that we want to
  // intersect it with.
  Array1<int32_t> b_to_a_map_;

  // iter_to_state_row_splits_cpu_, which is resized on each iteration of the
  // algorithm, is a row-splits array that maps from iteration index to
  // state_idx (index into states_).
  std::vector<int32_t> iter_to_state_row_splits_cpu_;

  // states_ is a resizable array of StateInfo that conceptually is the elements
  // of a ragged array indexed [iter][state], with row_splits1 ==
  // iter_to_state_row_splits_cpu_.
  Array1<StateInfo> states_;

  // final_states_ is an array of StateInfo, of dimension <= b_fsas_.Dim0(),
  // that contains the final state-pairs of each composed FSA that has initial
  // state-pairs.  These will be added to the end of states_ after composition
  // has finished.
  Array1<StateInfo> final_states_;

  // arcs_ is a resizable array of ArcInfo that conceptually is the elements
  // of a ragged array indexed [iter][state][arc], with row_splits1 == iter_to_state_row_splits_cpu_
  // and row_ids2 == arcs_row_ids_.
  Array1<ArcInfo> arcs_;

  // arcs_row_ids_, which always maintained as having the same size as `arcs_`,
  // maps from the output arc to the corresponding ostate index that the arc
  // leaves from (index into states_).  Actually this may be redu
  Array1<int32_t> arcs_row_ids_;



  // The hash maps from state-pair, as:
  //   state_pair = (a_fsas_state_idx1 << b_state_bits_) + b_fsas_state_idx01
  //
  // The number of bits in the key (max bits set in `state_pair`) is
  // key_bits_ == b_state_bits_ + HighestBitSet(a_fsas_.MaxSize(1)) + 2.
  // The number of bits in the value is 64 minus this; we'll crash if
  // the number of states ends up being too large to store in this
  // value.
  int32_t b_state_bits_;  // == HighestBitSet(b_fsas_.TotSize(1)) + 2.
  int32_t key_bits_;  // b_state_bits_ + HighestBitSet(a_fsas_.MaxSize(1)) + 2.


  Hash state_pair_to_state_;
};



FsaVec IntersectDevice(FsaVec &a_fsas, int32_t properties_a,
                     FsaVec &b_fsas, int32_t properties_b,
                     const Array1<int32_t> &b_to_a_map,
                     Array1<int32_t> *arc_map_a,
                     Array1<int32_t> *arc_map_b) {
  NVTX_RANGE("IntersectDevice");
  K2_CHECK_NE(properties_a & kFsaPropertiesValid, 0);
  K2_CHECK_NE(properties_b & kFsaPropertiesValid, 0);
  K2_CHECK_EQ(a_fsas.NumAxes(), 3);
  K2_CHECK_EQ(b_fsas.NumAxes(), 3);
  K2_CHECK_EQ(b_to_a_map.Dim(), b_fsas.Dim0());
  K2_CHECK_LT(static_cast<uint32_t>(MaxValue(b_to_a_map)),
              static_cast<uint32_t>(a_fsas.Dim0()));

  DeviceIntersector intersector(a_fsas, b_fsas, b_to_a_map);
  intersector.Intersect();
  return intersector.FormatOutput(arc_map_a, arc_map_b);
}
}  // namespace k2<|MERGE_RESOLUTION|>--- conflicted
+++ resolved
@@ -548,13 +548,8 @@
           uint64_t value, *key_value_location = nullptr;
           bool ans = state_pair_to_state_acc.Find(hash_key, &value,
                                                   &key_value_location);
-<<<<<<< HEAD
-          K2_CHECK(ans);
-          K2_CHECK_EQ(static_cast<int32_t>(value), arc_i);
-=======
           K2_DCHECK(ans);
           K2_DCHECK_EQ(value, (uint64_t)arc_i);
->>>>>>> d209894e
           int32_t dest_state_idx = state_end + i;
           state_pair_to_state_acc.SetValue(key_value_location, hash_key,
                                              (uint64_t)dest_state_idx);
