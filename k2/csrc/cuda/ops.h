--- conflicted
+++ resolved
@@ -136,19 +136,6 @@
 template <typename T>
 void ExclusiveSum(ContextPtr &c, Array2<T> &src, Array2<T> *dest, int axis);
 
-<<<<<<< HEAD
-
-
-/*
-  Return an array with dimension in.Dim0(), containing the maximum of each sub-list
-  in 'in' (i.e. the max taken over axis 1), or T, whichever was larger.
-
-  This is expected to be instantiated for, at least, float and int32_t.
- */
-template <typename T>
-Array1<T> MaxPerSublist(Ragged2<T> &in, T default);
-
-=======
 /*
   Return an array with dimension in.Dim0(), containing the maximum of each
   sub-list in 'in' (i.e. the max taken over axis 1), or T, whichever was larger.
@@ -160,7 +147,6 @@
 template <typename T>
 Array1<T> MaxPerSublist(Ragged2<T> &in, T default);
 */
->>>>>>> 885ff723
 
 }  // namespace k2
 
