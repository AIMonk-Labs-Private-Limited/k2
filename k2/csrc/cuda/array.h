--- conflicted
+++ resolved
@@ -162,16 +162,11 @@
   __host__ __device__ T &operator()(int32_t i, int32_t j) {
     return data[i * elem_stride0 + j];
   }
-<<<<<<< HEAD
+
   T *Row(int32_t i) { return data + elem_stride0 * i; }
-  Array2Accessor(T *data, int32_t elem_stride0):
-      data(data), elem_stride0(elem_stride0) { }
-  __host__ __device__ Array2Accessor(const Array2Accessor &other) = default;
-=======
   Array2Accessor(T *data, int32_t elem_stride0)
-      : data(data), elem_stride0(elem_stride0) {}
+      : data(data), elem_stride0(elem_stride0) { }
   Array2Accessor(const Array2Accessor &other) = default;
->>>>>>> ae619680
 };
 
 template <typename T>
