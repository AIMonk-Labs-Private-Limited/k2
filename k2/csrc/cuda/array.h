// k2/csrc/cuda/array.h

// Copyright (c)  2020  Xiaomi Corporation (authors: Daniel Povey)

// See ../../LICENSE for clarification regarding multiple authors

#ifndef K2_CSRC_CUDA_ARRAY_H_
#define K2_CSRC_CUDA_ARRAY_H_

#include "k2/csrc/cuda/context.h"
#include "k2/csrc/cuda/tensor.h"

namespace k2 {

/*
  Array1 is a 1-dimensional contiguous array (that doesn't support a stride).
*/
template <typename T>
class Array1 {
 public:
<<<<<<< HEAD
  int32_t Dim() const { return size_; }  // dimension of only axis (axis 0)

  T *Data();  // Returns pointer to 1st elem.  Could be a GPU or CPU pointer,
  // depending on the context.

=======
  int32_t Size() const { return size_; }  // dimension of only (1st) axis

  // Returns pointer to 1st elem
  T *Data() {
    return reinterpret_cast<T *>(reinterpret_cast<char *>(region_->data) +
                                 byte_offset_);
  }
>>>>>>> 2fb421ec

  // generally Callable will be some kind of lambda or function object; it
  // should be possible to evaluate it on the CUDA device (if we're compiling
  // with CUDA) and also on the CPU.  We'll do src(i) to evaluate element i.
  // NOTE: we assume this thread is already set to use the device associated
  // with the context in 'ctx', if it's a CUDA context.
  template <typename Callable>
  Array1(ContextPtr ctx, int32_t size, Callable &&callable) {
    Init(ctx, size);

    Eval(ctx->GetDeviceType(), Data(), size, std::forward<Callable>(callable));
  }

  /* Return sub-part of this array
     @param [in] start  First element to cover, 0 <= start < size()
     @param [in] size   Number of elements to include, 0 < size < size()-start
  */
  Array1 Range(int32_t start, int32_t size);

  /*
   Return sub-part of this array, with a stride (note: increment may be negative
   but not zero).  Becomes a Tensor because Array1 does not support a stride
   that isn't 1.

     @param [in] start  First element of output, 0 <= start < Size()
     @param [in] size   Number of elements to include, must satisfy
                        size > 0 and   0 <= (start + (size-1)*increment) <
   Size()
     @param [in] inc    Increment in original array each time index
                        increases
  */
  Tensor Range(int32_t start, int32_t size, int32_t inc);

  Tensor ToTensor();

  DeviceType Device() const { return region_->context->GetDeviceType(); }

  // Resizes, copying old contents if we could not re-use the same memory
  // location. It will always at least double the allocated size if it has to
  // reallocate. See Region::num_bytes vs. Region::bytes_used.
  void Resize(int32_t new_size);

  ContextPtr &Context() { return region_->context; }

  // Sets the context on this object (Caution: this is not something you'll
  // often need).  'ctx' must be compatible with the current Context(),
  // i.e. `ctx->IsCompatible(*Context())`, and is expected to be a parent of
  // the current context.  It's for use when you create an object with a
  // child context for speed (i.e. to use a different cuda stream) and
  // want to return it with the parent context to keep things simple.
  // (In general we don't expect functions to output things with newly
  // created contexts attached).
  void SetContext(ContextPtr &ctx);

<<<<<<< HEAD
  /* Indexing operator (note: for now, we make all indexes be int32_t).  Returns
     a T on the CPU.  This is fast if this is a CPU array, but could take some
     time if it's a CUDA array, so use this operator sparingly.  If you know
     this is a CPU array, it would have much less overhead to index the Data()
     pointer. */
  T operator [] (int32_t i);

  Array1(const Array1 &other) = default;

  Array1 operator [](const Array1<int32_t> &indexes) {
    assert(c_.IsCompatible(indexes.GetContext()));
    int32_t ret_dim = indexes.Dim();
    Array1<T> ans(c_, ret_dim);
    const T *this_data = Data();
    T *ans_data = ans.Data();
    int32_t *indexes_data = indexes.Data();
    auto lambda_copy_elems = __host__ __device__ [=] (int32_t i) -> void {
       ans_data[i] = this_data[indexes_data[i]];
    };
    Eval(c_, ret_dim, lambda_copy_elems);
  }

=======
  /* Indexing operator (note: for now, we make all indexes be int32_t).  This is
     fast if this is a CPU array, but could take some time if it's a CUDA array,
     so use this operator sparingly.  If you know this is a CPU array, it would
     have much less overhead to index the Data() pointer. */
  T operator[](int32_t i);

  Array1(const Array1 &other) = default;

>>>>>>> 2fb421ec
 private:
  int32_t size_;
  int32_t byte_offset_;
  RegionPtr region_;  // Region that `data` is a part of.  Device
                      // type is stored here.  For an Array1 with
                      // zero size (e.g. created using empty
                      // constructor), will point to an empty
                      // Region.

  void Init(DeviceType d, int32_t size) {
    // .. takes care of allocation etc.
  }
};

/*
  Array2 is a 2-dimensional array (== matrix), that is contiguous in the
  2nd dimension, i.e. a row-major marix.
*/
template <typename T>
class Array2 {
 public:
  /* Could view this as num_rows */
  int32_t Dim0() const { return dim0_; }

  /* Could view this as num_cols */
  int32_t Dim1() const { return dim1_; }

  ContextPtr &Context() const { return region_->context; }

  /*  stride on 0th axis, i.e. row stride, but this is stride in *elements*, so
      we name it 'ElemStride' to distinguish from stride in *bytes* */
  int32_t ElemStride0() { return elem_stride0_; }

  /*  returns a flat version of this; will copy the data if it was not
   * contiguous. */
  Array1<T> Flatten();

  Array1<T> operator[](int32_t i);  // return a row (indexing on the 0th axis)

  /* Create new array2 with given dimensions.  dim0 and dim1 must be >0. */
  Array2(ContextPtr c, int32_t dim0, int32_t dim1);

  /* stride on 1st axis is 1 (in elements). */
  Array2(int32_t dim0, int32_t dim1, int32_t elem_stride0, int32_t bytes_offset,
         RegionPtr region)
      : dim0_(dim0),
        dim1_(dim1),
        elem_stride0_(elem_stride0),
        byte_offset_(bytes_offset),
        region_(region) {}

  TensorPtr AsTensor();

  const T *Data() const {
    return reinterpret_cast<const T *>(reinterpret_cast<char *>(region_->data) +
                                       byte_offset_);
  }

  T *Data() {
    return reinterpret_cast<T *>(reinterpret_cast<char *>(region_->data) +
                                 byte_offset_);
  }

  /* Construct from Tensor.  Required to have 2 axes; will copy if the tensor
     did not have stride on 2nd axis == sizeof(T)
     @param [in] t                Input tensor, must have 2 axes and dtype == T

     @param [in] copy_for_strides

  */
  Array2(Tensor &t, bool copy_for_strides = true);

  /* Initialize from Array1.  Require dim0 * dim1 == a.Size() and dim0,dim1 >= 0
   */
  Array2(Array1<T> &a, int32_t dim0, int32_t dim1);

 private:
  int32_t dim0_;          // dim on 0th (row) axis
  int32_t elem_stride0_;  // stride *in elements* on 0th (row) axis, must be >=
                          // dim1_
  int32_t dim1_;          // dimension on column axis

  int32_t byte_offset_;  // byte offset within region_
  RegionPtr region_;     // Region that `data` is a part of.  Device
                         // type is stored here.  For an Array2 with
                         // zero size (e.g. created using empty
                         // constructor), will point to an empty
                         // Region.
};

}  // namespace k2

#endif  // K2_CSRC_CUDA_ARRAY_H_<|MERGE_RESOLUTION|>--- conflicted
+++ resolved
@@ -18,21 +18,16 @@
 template <typename T>
 class Array1 {
  public:
-<<<<<<< HEAD
   int32_t Dim() const { return size_; }  // dimension of only axis (axis 0)
 
   T *Data();  // Returns pointer to 1st elem.  Could be a GPU or CPU pointer,
   // depending on the context.
-
-=======
-  int32_t Size() const { return size_; }  // dimension of only (1st) axis
 
   // Returns pointer to 1st elem
   T *Data() {
     return reinterpret_cast<T *>(reinterpret_cast<char *>(region_->data) +
                                  byte_offset_);
   }
->>>>>>> 2fb421ec
 
   // generally Callable will be some kind of lambda or function object; it
   // should be possible to evaluate it on the CUDA device (if we're compiling
@@ -87,15 +82,12 @@
   // created contexts attached).
   void SetContext(ContextPtr &ctx);
 
-<<<<<<< HEAD
   /* Indexing operator (note: for now, we make all indexes be int32_t).  Returns
      a T on the CPU.  This is fast if this is a CPU array, but could take some
      time if it's a CUDA array, so use this operator sparingly.  If you know
      this is a CPU array, it would have much less overhead to index the Data()
      pointer. */
   T operator [] (int32_t i);
-
-  Array1(const Array1 &other) = default;
 
   Array1 operator [](const Array1<int32_t> &indexes) {
     assert(c_.IsCompatible(indexes.GetContext()));
@@ -110,16 +102,8 @@
     Eval(c_, ret_dim, lambda_copy_elems);
   }
 
-=======
-  /* Indexing operator (note: for now, we make all indexes be int32_t).  This is
-     fast if this is a CPU array, but could take some time if it's a CUDA array,
-     so use this operator sparingly.  If you know this is a CPU array, it would
-     have much less overhead to index the Data() pointer. */
-  T operator[](int32_t i);
 
   Array1(const Array1 &other) = default;
-
->>>>>>> 2fb421ec
  private:
   int32_t size_;
   int32_t byte_offset_;
